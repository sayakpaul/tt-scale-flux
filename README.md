--- conflicted
+++ resolved
@@ -14,14 +14,12 @@
 
 **Updates**
 
-<<<<<<< HEAD
-🔥 25/02/2025: Support for zero-order search has been added [in this PR](https://github.com/sayakpaul/tt-scale-flux/pull/14). Many thanks to Willis Ma for the reviews. Check out [this section](#controlling-search) for more details.
-
-🔥 21/02/2025: Better configuration management for more flexibility, free the `argparse` madness.
-=======
 🔥 27/02/2025: [MaximClouser](https://github.com/MaximClouser) implemented a ComfyUI node for inference-time
 scaling in [this repo](https://github.com/YRIKKA/ComfyUI-InferenceTimeScaling). Check it out!
->>>>>>> d15309db
+
+🔥 25/02/2025: Support for zero-order search has been added [in this PR](https://github.com/sayakpaul/tt-scale-flux/pull/14). Many thanks to Willis Ma for the reviews. Check out [this section](#controlling-search) for more details.
+
+🔥 21/02/2025: Better configuration management for more flexibility, free the `argparse` madness.
 
 🔥 16/02/2025: Support for batched image generation has been added [in this PR](https://github.com/sayakpaul/tt-scale-flux/pull/9). It speeds up the total time but consumes more memory.
 
